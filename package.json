--- conflicted
+++ resolved
@@ -1,10 +1,6 @@
 {
   "name": "sdh-gamethememusic",
-<<<<<<< HEAD
-  "version": "1.3.3",
-=======
-  "version": "1.4.0",
->>>>>>> 2cb01bcb
+  "version": "1.5.0",
   "description": "Play theme songs on your game pages",
   "scripts": {
     "build": "shx rm -rf dist && rollup -c",
