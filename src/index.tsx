import React from 'react'
<<<<<<< HEAD
import {
    definePlugin,
    Patch,
    ServerAPI,
    staticClasses
} from 'decky-frontend-lib'
=======
import { definePlugin, ServerAPI, staticClasses } from 'decky-frontend-lib'
>>>>>>> 528a59cb
import { GiMusicalNotes } from 'react-icons/gi'

import Settings from './components/settings'
import { SettingsProvider } from './context/settingsContext'
import patchLibraryApp from './lib/patchLibraryApp'
import patchContextMenu, { LibraryContextMenu } from './lib/patchContextMenu'
import ChangeTheme from './components/changeTheme'
import { AudioLoaderCompatState, AudioLoaderCompatStateContextProvider } from './state/AudioLoaderCompatState'

export default definePlugin((serverAPI: ServerAPI) => {
  const state: AudioLoaderCompatState = new AudioLoaderCompatState();
  const libraryPatch = patchLibraryApp(serverAPI, state)

  serverAPI.routerHook.addRoute(
    '/gamethememusic/:appid',
    () =>
    <AudioLoaderCompatStateContextProvider AudioLoaderCompatStateClass={state}> 
      <ChangeTheme serverAPI={serverAPI} />,
    </AudioLoaderCompatStateContextProvider>,
    {
      exact: true
    }
  )

  const patchedMenu = patchContextMenu(LibraryContextMenu)


  const AppStateRegistrar =
  // SteamClient is something exposed by the SP tab of SteamUI, it's not a decky-frontend-lib thingy, but you can still call it normally
  // Refer to the SteamClient.d.ts or just console.log(SteamClient) to see all of it's methods
  SteamClient.GameSessions.RegisterForAppLifetimeNotifications((update: AppState) => {
      const { gamesRunning } = state.getPublicState();
      const setGamesRunning = state.setGamesRunning.bind(state);

      if (update.bRunning) {
        // Because gamesRunning is in AudioLoaderCompatState, array methods like push and splice don't work
        setGamesRunning([...gamesRunning, update.unAppID]);   
      } else {
        const filteredGames = gamesRunning.filter((e:Number) => e !== update.unAppID);
        // This happens when an app is closed
        setGamesRunning(filteredGames);
      }
    }
  );

  return {
    title: <div className={staticClasses.Title}>Game Theme Music</div>,
    icon: <GiMusicalNotes />,
    content: (
      <SettingsProvider>
        <Settings />
      </SettingsProvider>
    ),
    onDismount() {
      AppStateRegistrar.unregister();
      serverAPI.routerHook.removePatch('/library/app/:appid', libraryPatch)
      serverAPI.routerHook.removeRoute('/gamethememusic/:appid')
      patchedMenu?.unpatch()
    }
  }
})<|MERGE_RESOLUTION|>--- conflicted
+++ resolved
@@ -1,14 +1,6 @@
 import React from 'react'
-<<<<<<< HEAD
-import {
-    definePlugin,
-    Patch,
-    ServerAPI,
-    staticClasses
-} from 'decky-frontend-lib'
-=======
 import { definePlugin, ServerAPI, staticClasses } from 'decky-frontend-lib'
->>>>>>> 528a59cb
+
 import { GiMusicalNotes } from 'react-icons/gi'
 
 import Settings from './components/settings'
